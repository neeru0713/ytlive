<<<<<<< HEAD
const express = require('express');
const multer = require('multer');
const cors = require('cors');
const path = require('path');
const fs = require('fs').promises;
const { spawn } = require('child_process');
const mongoose = require('mongoose');
require('dotenv').config();

// Import routes and middleware
const authRoutes = require('./routes/auth');
const auth = require('./middleware/auth');
=======
const express = require("express");
const multer = require("multer");
const cors = require("cors");
const path = require("path");
const fs = require("fs").promises;
const { spawn } = require("child_process");
require("dotenv").config();
>>>>>>> eebd6141

const app = express();
const PORT = process.env.PORT || 5000;

// FFmpeg absolute path (from .env)
const FFMPEG_PATH = process.env.FFMPEG_PATH || "C:\\ffmpeg\\bin\\ffmpeg.exe";

// Global variables
let currentStreamProcess = null;
let streamStatus = "idle";

// Middleware
app.use(cors());
app.use(express.json());

<<<<<<< HEAD
// Connect to MongoDB
mongoose.connect(process.env.MONGODB_URI || 'mongodb://localhost:27017/youtube-streaming', {
  useNewUrlParser: true,
  useUnifiedTopology: true,
})
.then(() => console.log('Connected to MongoDB'))
.catch(err => console.error('MongoDB connection error:', err));

// Routes
app.use('/api/auth', authRoutes);

// Create uploads directory if it doesn't exist
const uploadsDir = path.join(__dirname, 'uploads');
=======
// Create uploads directory
const uploadsDir = path.join(__dirname, "uploads");
>>>>>>> eebd6141
fs.mkdir(uploadsDir, { recursive: true }).catch(console.error);

// Multer configuration
const storage = multer.diskStorage({
  destination: (req, file, cb) => cb(null, uploadsDir),
  filename: (req, file, cb) => {
    const timestamp = Date.now();
    const sanitized = file.originalname.replace(/[^a-zA-Z0-9.-]/g, "_");
    cb(null, `${timestamp}-${sanitized}`);
  },
});

const upload = multer({
  storage,
  limits: { fileSize: 2 * 1024 * 1024 * 1024 }, // 2GB
  fileFilter: (req, file, cb) => {
    const allowedTypes = /\.(mp4|avi|mov|mkv|flv|wmv|webm)$/i;
    allowedTypes.test(file.originalname)
      ? cb(null, true)
      : cb(new Error("Invalid file type"));
  },
});

// Kill FFmpeg process
const killStreamProcess = () => {
  return new Promise((resolve) => {
    if (currentStreamProcess && !currentStreamProcess.killed) {
      currentStreamProcess.kill("SIGTERM");
      const forceKill = setTimeout(() => {
        if (!currentStreamProcess.killed) currentStreamProcess.kill("SIGKILL");
        resolve();
      }, 5000);
      currentStreamProcess.on("exit", () => {
        clearTimeout(forceKill);
        currentStreamProcess = null;
        resolve();
      });
    } else resolve();
  });
};

// Start FFmpeg streaming
const startFFmpegStream = (inputSource, streamUrl, streamKey) => {
  return new Promise((resolve, reject) => {
    // Convert Windows backslashes to forward slashes for FFmpeg
    if (inputSource.startsWith("C:"))
      inputSource = inputSource.replace(/\\/g, "/");

    const rtmpUrl = `${streamUrl.replace(/\/?$/, "/")}${streamKey}`;
    const ffmpegArgs = [
      "-re",
      "-i",
      inputSource,
      "-c:v",
      "libx264",
      "-preset",
      "veryfast",
      "-maxrate",
      "3000k",
      "-bufsize",
      "6000k",
      "-pix_fmt",
      "yuv420p",
      "-g",
      "50",
      "-c:a",
      "aac",
      "-b:a",
      "128k",
      "-ac",
      "2",
      "-ar",
      "44100",
      "-f",
      "flv",
      rtmpUrl,
    ];

    console.log("Starting FFmpeg with args:", ffmpegArgs.join(" "));

    currentStreamProcess = spawn(FFMPEG_PATH, ffmpegArgs);

    let streamStarted = false;

    currentStreamProcess.stdout.on("data", (data) =>
      console.log(`FFmpeg stdout: ${data}`)
    );
    currentStreamProcess.stderr.on("data", (data) => {
      const output = data.toString();
      console.log(`FFmpeg stderr: ${output}`);
      if (
        !streamStarted &&
        (output.includes("Stream mapping:") ||
          output.includes("Press [q] to stop"))
      ) {
        streamStarted = true;
        streamStatus = "live";
        resolve();
      }
    });

    currentStreamProcess.on("error", (error) => {
      console.error("FFmpeg process error:", error);
      streamStatus = "error";
      currentStreamProcess = null;
      reject(error);
    });

    currentStreamProcess.on("exit", (code, signal) => {
      console.log(
        `FFmpeg process exited with code ${code} and signal ${signal}`
      );
      if (code === 0) streamStatus = "idle";
      else if (code !== null) streamStatus = "error";
      currentStreamProcess = null;
      if (!streamStarted && code !== 0)
        reject(new Error(`FFmpeg exited with code ${code}`));
    });

    setTimeout(() => {
      if (!streamStarted)
        reject(new Error("FFmpeg failed to start within timeout"));
    }, 30000);
  });
};

<<<<<<< HEAD
// Route: Start streaming
app.post('/api/go-live', auth, upload.single('videoFile'), async (req, res) => {
=======
// Start streaming route
app.post("/api/go-live", upload.single("videoFile"), async (req, res) => {
>>>>>>> eebd6141
  try {
    const { streamUrl, streamKey, videoLink } = req.body;
    if (!streamUrl || !streamKey)
      return res.status(400).send("Stream URL and Stream Key are required");

    if (currentStreamProcess) await killStreamProcess();
    streamStatus = "starting";

    let inputSource;
    if (req.file) {
      inputSource = req.file.path;
      console.log("Using uploaded file:", inputSource);
    } else if (videoLink) {
      inputSource = videoLink;
      console.log("Using video URL:", inputSource);
    } else {
      return res
        .status(400)
        .send("Either video file or video link is required");
    }

    if (!streamUrl.includes("rtmp://"))
      return res.status(400).send("Invalid RTMP stream URL");

    try {
      await startFFmpegStream(inputSource, streamUrl, streamKey);
      res.json({ message: "Stream started successfully", status: "live" });
    } catch (error) {
      console.error("Failed to start stream:", error);
      streamStatus = "error";
      res.status(500).send(`Failed to start stream: ${error.message}`);
    }
  } catch (error) {
    console.error("Error in /api/go-live:", error);
    streamStatus = "error";
    res.status(500).send("Internal server error");
  }
});

<<<<<<< HEAD
// Route: Stop streaming
app.post('/api/stop', auth, async (req, res) => {
=======
// Stop streaming route
app.post("/api/stop", async (req, res) => {
>>>>>>> eebd6141
  try {
    streamStatus = "stopping";
    await killStreamProcess();
    streamStatus = "idle";

    // Optional: cleanup old files
    try {
      const files = await fs.readdir(uploadsDir);
      const now = Date.now();
      const oneHourAgo = now - 3600 * 1000;
      for (const file of files) {
        const filePath = path.join(uploadsDir, file);
        const stats = await fs.stat(filePath);
        if (stats.mtime.getTime() < oneHourAgo) {
          await fs.unlink(filePath);
          console.log("Cleaned up old file:", file);
        }
      }
    } catch (cleanupError) {
      console.error("Error cleaning up files:", cleanupError);
    }

    res.json({ message: "Stream stopped successfully", status: "idle" });
  } catch (error) {
    console.error("Error stopping stream:", error);
    res.status(500).send("Failed to stop stream");
  }
});

<<<<<<< HEAD
// Route: Get stream status
app.get('/api/status', auth, (req, res) => {
  res.json({
    status: streamStatus,
    hasActiveProcess: !!currentStreamProcess
  });
=======
// Stream status
app.get("/api/status", (req, res) => {
  res.json({ status: streamStatus, hasActiveProcess: !!currentStreamProcess });
>>>>>>> eebd6141
});

// Health check
app.get("/api/health", (req, res) => {
  res.json({ status: "ok", timestamp: new Date().toISOString(), streamStatus });
});

// Multer error handling
app.use((error, req, res, next) => {
  if (error instanceof multer.MulterError) {
    if (error.code === "LIMIT_FILE_SIZE")
      return res.status(400).send("File too large. Max 2GB.");
    return res.status(400).send(`Upload error: ${error.message}`);
  }
  console.error("Unhandled error:", error);
  res.status(500).send("Internal server error");
});

// Graceful shutdown
["SIGINT", "SIGTERM"].forEach((signal) => {
  process.on(signal, async () => {
    console.log(`Received ${signal}. Shutting down...`);
    if (currentStreamProcess) await killStreamProcess();
    process.exit(0);
  });
});

app.listen(PORT, () => {
  console.log(`Server running on port ${PORT}`);
  console.log(`Health check: http://localhost:${PORT}/api/health`);
  console.log("Upload directory:", uploadsDir);
});

module.exports = app;<|MERGE_RESOLUTION|>--- conflicted
+++ resolved
@@ -1,4 +1,3 @@
-<<<<<<< HEAD
 const express = require('express');
 const multer = require('multer');
 const cors = require('cors');
@@ -11,15 +10,6 @@
 // Import routes and middleware
 const authRoutes = require('./routes/auth');
 const auth = require('./middleware/auth');
-=======
-const express = require("express");
-const multer = require("multer");
-const cors = require("cors");
-const path = require("path");
-const fs = require("fs").promises;
-const { spawn } = require("child_process");
-require("dotenv").config();
->>>>>>> eebd6141
 
 const app = express();
 const PORT = process.env.PORT || 5000;
@@ -35,7 +25,6 @@
 app.use(cors());
 app.use(express.json());
 
-<<<<<<< HEAD
 // Connect to MongoDB
 mongoose.connect(process.env.MONGODB_URI || 'mongodb://localhost:27017/youtube-streaming', {
   useNewUrlParser: true,
@@ -49,10 +38,6 @@
 
 // Create uploads directory if it doesn't exist
 const uploadsDir = path.join(__dirname, 'uploads');
-=======
-// Create uploads directory
-const uploadsDir = path.join(__dirname, "uploads");
->>>>>>> eebd6141
 fs.mkdir(uploadsDir, { recursive: true }).catch(console.error);
 
 // Multer configuration
@@ -179,13 +164,8 @@
   });
 };
 
-<<<<<<< HEAD
 // Route: Start streaming
 app.post('/api/go-live', auth, upload.single('videoFile'), async (req, res) => {
-=======
-// Start streaming route
-app.post("/api/go-live", upload.single("videoFile"), async (req, res) => {
->>>>>>> eebd6141
   try {
     const { streamUrl, streamKey, videoLink } = req.body;
     if (!streamUrl || !streamKey)
@@ -225,13 +205,8 @@
   }
 });
 
-<<<<<<< HEAD
 // Route: Stop streaming
 app.post('/api/stop', auth, async (req, res) => {
-=======
-// Stop streaming route
-app.post("/api/stop", async (req, res) => {
->>>>>>> eebd6141
   try {
     streamStatus = "stopping";
     await killStreamProcess();
@@ -261,18 +236,12 @@
   }
 });
 
-<<<<<<< HEAD
 // Route: Get stream status
 app.get('/api/status', auth, (req, res) => {
   res.json({
     status: streamStatus,
     hasActiveProcess: !!currentStreamProcess
   });
-=======
-// Stream status
-app.get("/api/status", (req, res) => {
-  res.json({ status: streamStatus, hasActiveProcess: !!currentStreamProcess });
->>>>>>> eebd6141
 });
 
 // Health check
